--- conflicted
+++ resolved
@@ -443,9 +443,6 @@
             del(plugin)
 
         defer(200, self.close)
-<<<<<<< HEAD
-        return
-=======
         return event.ignore()
 
 
@@ -463,4 +460,3 @@
         return QtCore.QTimer.singleShot(delay, func)
     else:
         return func()
->>>>>>> 4681c262
