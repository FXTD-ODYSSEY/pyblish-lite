"""Main Window

States:
    These are all possible states and their transitions.


      reset
        '
        '
        '
     ___v__
    |      |       reset
    | Idle |--------------------.
    |      |<-------------------'
    |      |
    |      |                   _____________
    |      |     validate     |             |    reset     # TODO
    |      |----------------->| In-progress |-----------.
    |      |                  |_____________|           '
    |      |<-------------------------------------------'
    |      |
    |      |                   _____________
    |      |      publish     |             |
    |      |----------------->| In-progress |---.
    |      |                  |_____________|   '
    |      |<-----------------------------------'
    |______|


Todo:
    There are notes spread throughout this project with the syntax:

    - TODO(username)

    The `username` is a quick and dirty indicator of who made the note
    and is by no means exclusive to that person in terms of seeing it
    done. Feel free to do, or make your own TODO's as you code. Just
    make sure the description is sufficient for anyone reading it for
    the first time to understand how to actually to it!

"""
from functools import partial

from . import delegate, model, settings, util, view, tree
from .awesome import tags as awesome

from .vendor.Qt import QtCore, QtGui, QtWidgets


class Window(QtWidgets.QDialog):
    def __init__(self, controller, parent=None):
        super(Window, self).__init__(parent)
        icon = QtGui.QIcon(util.get_asset("img", "logo-extrasmall.png"))
        self.setWindowFlags(self.windowFlags() |
                            QtCore.Qt.WindowTitleHint |
                            QtCore.Qt.WindowMaximizeButtonHint |
                            QtCore.Qt.WindowMinimizeButtonHint |
                            QtCore.Qt.WindowCloseButtonHint |
                            QtCore.Qt.WindowStaysOnTopHint)
        self.setWindowIcon(icon)
        self.setAttribute(QtCore.Qt.WA_DeleteOnClose)

        self.controller = controller

        """General layout
         __________________       _____________________
        |                  |     |       |       |     |
        |      Header      | --> | Tab   | Tab   | Tab |
        |__________________|     |_______|_______|_____|
        |                  |      _____________________
        |                  |     |                     |
        |                  |     |                     |
        |       Body       |     |                     |
        |                  | --> |        Page         |
        |                  |     |                     |
        |                  |     |_____________________|
        |__________________|      _____________________
        |                  |     |           |         |
        |      Footer      |     | Status    | Buttons |
        |__________________|     |___________|_________|

        """

        header = QtWidgets.QWidget()
        layout = QtWidgets.QHBoxLayout(header)
        layout.setContentsMargins(0, 0, 0, 0)
        layout.setSpacing(0)

        tab_widget = QtWidgets.QWidget()
        artist_tab = QtWidgets.QRadioButton()
        overview_tab = QtWidgets.QRadioButton()
        terminal_tab = QtWidgets.QRadioButton()
        spacer = QtWidgets.QWidget()

        aditional_btns = QtWidgets.QWidget()

        aditional_btns_layout = QtWidgets.QHBoxLayout(aditional_btns)

        presets_button = view.ButtonWithMenu(awesome["filter"])
        presets_button.setEnabled(False)
        aditional_btns_layout.addWidget(presets_button)

        layout_tab = QtWidgets.QHBoxLayout(tab_widget)
        layout_tab.setContentsMargins(0, 0, 0, 0)
        layout_tab.setSpacing(0)
        layout_tab.addWidget(artist_tab, 0)
        layout_tab.addWidget(overview_tab, 0)
        layout_tab.addWidget(terminal_tab, 0)
        layout_tab.addWidget(spacer, 1)  # Compress items to the left
        layout_tab.addWidget(aditional_btns, 1)

        layout.addWidget(tab_widget)

        """Artist Page
         __________________
        |                  |
        | | ------------   |
        | | -----          |
        |                  |
        | | --------       |
        | | -------        |
        |                  |
        |__________________|

        """

        artist_page = QtWidgets.QWidget()

        artist_view = view.Item()
        artist_view.show_perspective.connect(self.toggle_perspective_widget)

        artist_delegate = delegate.Artist()
        artist_view.setItemDelegate(artist_delegate)

        layout = QtWidgets.QVBoxLayout(artist_page)
        layout.addWidget(artist_view)
        layout.setContentsMargins(5, 5, 5, 5)
        layout.setSpacing(0)

        """Overview Page
         ___________________
        |                  |
        | o ----- o----    |
        | o ----  o---     |
        | o ----  o----    |
        | o ----  o------  |
        |                  |
        |__________________|

        """

        overview_page = QtWidgets.QWidget()

        left_view = tree.View()
        right_view = tree.View()

        item_delegate = delegate.ItemAndSection()
        left_view.setItemDelegate(item_delegate)
        right_view.setItemDelegate(item_delegate)

        layout = QtWidgets.QHBoxLayout(overview_page)
        layout.addWidget(left_view, 1)
        layout.addWidget(right_view, 1)
        layout.setContentsMargins(5, 5, 5, 5)
        layout.setSpacing(0)

        """Terminal

         __________________
        |                  |
        |  \               |
        |   \              |
        |   /              |
        |  /  ______       |
        |                  |
        |__________________|

        """

        terminal_container = QtWidgets.QWidget()

        terminal_delegate = delegate.LogsAndDetails()
        terminal_view = view.TerminalView()
        terminal_view.setItemDelegate(terminal_delegate)

        terminal_model = model.Terminal()

        terminal_proxy = model.TerminalProxy()
        terminal_proxy.setSourceModel(terminal_model)

        terminal_view.setModel(terminal_proxy)

        layout = QtWidgets.QVBoxLayout(terminal_container)
        layout.addWidget(terminal_view)
        layout.setContentsMargins(5, 5, 5, 5)
        layout.setSpacing(0)

        terminal_footer = QtWidgets.QWidget()

        search_box = QtWidgets.QLineEdit()
        instance_combo = QtWidgets.QComboBox()
        plugin_combo = QtWidgets.QComboBox()
        show_errors = QtWidgets.QCheckBox()
        show_records = QtWidgets.QCheckBox()
        show_debug = QtWidgets.QCheckBox()
        show_info = QtWidgets.QCheckBox()
        show_warning = QtWidgets.QCheckBox()
        show_error = QtWidgets.QCheckBox()
        show_critical = QtWidgets.QCheckBox()

        plugin_combo.setProperty("combolist", True)
        instance_combo.setProperty("combolist", True)

        layout = QtWidgets.QHBoxLayout(terminal_footer)
        for w in (search_box,
                  instance_combo,
                  plugin_combo,
                  show_errors,
                  show_records,
                  show_debug,
                  show_info,
                  show_warning,
                  show_error,
                  show_critical):
            layout.addWidget(w)

        layout.setContentsMargins(0, 0, 0, 0)
        layout.setSpacing(3)

        terminal_page = QtWidgets.QWidget()
        layout = QtWidgets.QVBoxLayout(terminal_page)
        layout.addWidget(terminal_container)
        # layout.addWidget(terminal_footer)  # TODO
        layout.setContentsMargins(0, 0, 0, 0)
        layout.setSpacing(0)

        # Add some room between window borders and contents
        body = QtWidgets.QWidget()
        layout = QtWidgets.QHBoxLayout(body)
        layout.setContentsMargins(5, 5, 5, 1)
        layout.addWidget(artist_page)
        layout.addWidget(overview_page)
        layout.addWidget(terminal_page)

        """Comment Box
         ____________________________ ______________
        |> My comment                | intent [ v ] |
        |                            |              |
        |____________________________|______________|

        """

        comment_box = view.CommentBox("Comment...", self)
        comment_box.setEnabled(False)
        comment_box.hide()

        intent_box = QtWidgets.QComboBox()

        intent_model = model.IntentModel()
        intent_box.setModel(intent_model)
        intent_box.hide()
        intent_box.currentIndexChanged.connect(self.on_intent_changed)
        intent_view = intent_box.view()
        # intent_view.setSpacing(2)

        comment_intent_layout = QtWidgets.QHBoxLayout()
        comment_intent_layout.setContentsMargins(5, 5, 5, 5)
        comment_intent_layout.setSpacing(5)
        comment_intent_layout.addWidget(comment_box)
        comment_intent_layout.addWidget(intent_box)

        """Details View
         ____________________________
        |                            |
        | An Item              23 ms |
        | - family                   |
        |                            |
        |----------------------------|
        |                            |
        | Docstring                  |
        |____________________________|

        """

        details = view.Details(self)

        """Footer
         ______________________
        |             ___  ___ |
        |            | o || > ||
        |            |___||___||
        |______________________|

        """

        footer = QtWidgets.QWidget()
        info = QtWidgets.QLabel()
        spacer = QtWidgets.QWidget()
        reset = QtWidgets.QPushButton(awesome["refresh"])
        validate = QtWidgets.QPushButton(awesome["flask"])
        play = QtWidgets.QPushButton(awesome["play"])
        stop = QtWidgets.QPushButton(awesome["stop"])

        layout = QtWidgets.QHBoxLayout(footer)
        layout.setContentsMargins(5, 5, 5, 5)
        layout.addWidget(info, 0)
        layout.addWidget(spacer, 1)
        layout.addWidget(reset, 0)
        layout.addWidget(validate, 0)
        layout.addWidget(play, 0)
        layout.addWidget(stop, 0)

        # Placeholder for when GUI is closing
        # TODO(marcus): Fade to black and the the user about what's happening
        closing_placeholder = QtWidgets.QWidget(self)
        closing_placeholder.setSizePolicy(QtWidgets.QSizePolicy.Expanding,
                                          QtWidgets.QSizePolicy.Expanding)
        closing_placeholder.hide()

        self.last_persp_index = None
        self.perspective_widget = view.PerspectiveWidget(self)
        self.perspective_widget.hide()

        # Main layout
        self.main_widget = QtWidgets.QWidget(self)
        layout = QtWidgets.QVBoxLayout(self.main_widget)
        layout.addWidget(header, 0)
        layout.addWidget(body, 3)
        layout.addWidget(self.perspective_widget, 3)
        layout.addWidget(closing_placeholder, 1)
        layout.addLayout(comment_intent_layout, 0)
        layout.addWidget(footer, 0)
        layout.setContentsMargins(0, 0, 0, 0)
        layout.setSpacing(0)
        self.main_widget.setLayout(layout)

        self.main_layout = QtWidgets.QVBoxLayout(self)
        self.main_layout.setContentsMargins(0, 0, 0, 0)
        self.main_layout.setSpacing(0)
        self.main_layout.addWidget(self.main_widget)
        """Animation
           ___
          /   \
         |     |            ___
          \___/            /   \
                   ___    |     |
                  /   \    \___/
                 |     |
                  \___/

        """

        # Display info
        info_effect = QtWidgets.QGraphicsOpacityEffect(info)
        info.setGraphicsEffect(info_effect)

        timeline = QtCore.QSequentialAnimationGroup()

        on = QtCore.QPropertyAnimation(info_effect, b"opacity")
        on.setDuration(0)
        on.setStartValue(0)
        on.setEndValue(1)

        off = QtCore.QPropertyAnimation(info_effect, b"opacity")
        off.setDuration(0)
        off.setStartValue(1)
        off.setEndValue(0)

        fade = QtCore.QPropertyAnimation(info_effect, b"opacity")
        fade.setDuration(500)
        fade.setStartValue(1.0)
        fade.setEndValue(0.0)

        timeline.addAnimation(on)
        timeline.addPause(50)
        timeline.addAnimation(off)
        timeline.addPause(50)
        timeline.addAnimation(on)
        timeline.addPause(2000)
        timeline.addAnimation(fade)

        info_animation = timeline

        """Setup

        Widgets are referred to in CSS via their object-name. We
        use the same mechanism internally to refer to objects; so rather
        than storing widgets as self.my_widget, it is referred to as:

        >>> my_widget = self.findChild(QtWidgets.QWidget, "MyWidget")

        This way there is only ever a single method of referring to any widget.

              ___
             |   |
          /\/     \/\
         /     _     \
         \    / \    /
          |   | |   |
         /    \_/    \
         \           /
          \/\     /\/
             |___|

        """

        instance_model = model.Instance()
        plugin_model = model.Plugin()

        filter_model = model.ProxyModel(plugin_model)

        artist_view.setModel(instance_model)

        left_proxy = tree.FamilyGroupProxy()
        left_proxy.setSourceModel(instance_model)
        left_proxy.set_group_role(model.Families)
        left_view.setModel(left_proxy)

        right_proxy = tree.PluginOrderGroupProxy()
        right_proxy.setSourceModel(plugin_model)
        right_proxy.set_group_role(model.Order)
        right_view.setModel(right_proxy)

        instance_combo.setModel(instance_model)
        plugin_combo.setModel(plugin_model)

        names = {
            # Main
            "Header": header,
            "Body": body,
            "Footer": footer,
            "Info": info,

            # Modals
            "Details": details,

            # Pages
            "Artist": artist_page,
            "Overview": overview_page,
            "Terminal": terminal_page,

            # Tabs
            "ArtistTab": artist_tab,
            "OverviewTab": overview_tab,
            "TerminalTab": terminal_tab,

            # Buttons
            "Play": play,
            "Validate": validate,
            "Reset": reset,
            "Stop": stop,

            # Misc
            "CommentBox": comment_box,
            "CommentPlaceholder": comment_box.placeholder,
            "ClosingPlaceholder": closing_placeholder,
            "IntentBox": intent_box
        }

        for name, w in names.items():
            w.setObjectName(name)

        # Enable CSS on plain QWidget objects
        for w in (header,
                  body,
                  artist_page,
                  comment_box,
                  overview_page,
                  terminal_page,
                  footer,
                  play,
                  validate,
                  stop,
                  details,
                  reset,
                  closing_placeholder):
            w.setAttribute(QtCore.Qt.WA_StyledBackground)

        self.data = {
            "header": header,
            "body": body,
            "footer": footer,
            "views": {
                "artist": artist_view,
                "left": left_view,
                "right": right_view,
                "terminal": terminal_view,
            },
            "modals": {
                "details": details
            },
            "proxies": {
                "plugins": right_proxy,
                "instances": left_proxy,
                "terminal": terminal_proxy
            },
            "models": {
                "instances": instance_model,
                "plugins": plugin_model,
                "filter": filter_model,
                "terminal": terminal_model,
                "intent_model": intent_model
            },
            "terminal_toggles": {
                "record": show_records,
                "debug": show_debug,
                "info": show_info,
                "warning": show_warning,
                "error": show_error,
                "critical": show_critical
            },
            "tabs": {
                "artist": artist_tab,
                "overview": overview_tab,
                "terminal": terminal_tab,
                "current": "artist"
            },
            "pages": {
                "artist": artist_page,
                "overview": overview_page,
                "terminal": terminal_page,
            },
            "comment_intent": {
                "comment": comment_box,
                "intent": intent_box
            },
            "buttons": {
                "play": play,
                "validate": validate,
                "stop": stop,
                "reset": reset
            },
            "aditional_btns": {
                "presets_button": presets_button
            },
            "animation": {
                "display_info": info_animation,
            },

            "state": {
                "is_closing": False,
            }
        }

        # Pressing Enter defaults to Play
        play.setFocus()

        """Signals
         ________     ________
        |________|-->|________|
                         |
                         |
                      ___v____
                     |________|

        """

        artist_tab.toggled.connect(
            lambda: self.on_tab_changed("artist"))
        overview_tab.toggled.connect(
            lambda: self.on_tab_changed("overview"))
        terminal_tab.toggled.connect(
            lambda: self.on_tab_changed("terminal"))

        left_view.show_perspective.connect(self.toggle_perspective_widget)
        right_view.show_perspective.connect(self.toggle_perspective_widget)

        controller.was_reset.connect(self.on_was_reset)
        controller.was_validated.connect(self.on_was_validated)
        controller.was_published.connect(self.on_was_published)
        controller.was_acted.connect(self.on_was_acted)
        controller.was_finished.connect(self.on_finished)

        controller.was_reset.connect(left_proxy.rebuild)
        controller.was_validated.connect(left_proxy.rebuild)
        controller.was_published.connect(left_proxy.rebuild)
        controller.was_acted.connect(left_proxy.rebuild)
        controller.was_finished.connect(left_proxy.rebuild)

        controller.was_reset.connect(left_view.expandAll)
        controller.was_validated.connect(left_view.expandAll)
        controller.was_published.connect(left_view.expandAll)
        controller.was_acted.connect(left_view.expandAll)
        controller.was_finished.connect(left_view.expandAll)

        # Discovery happens synchronously during reset, that's
        # why it's important that this connection is triggered
        # right away.
        controller.was_discovered.connect(self.on_was_discovered,
                                          QtCore.Qt.DirectConnection)

        # This is called synchronously on each process
        controller.was_processed.connect(self.on_was_processed,
                                         QtCore.Qt.DirectConnection)

        # NOTE: Listeners to this signal are run in the main thread
        controller.about_to_process.connect(self.on_about_to_process,
                                            QtCore.Qt.DirectConnection)

        artist_view.toggled.connect(self.on_item_toggled)
        left_view.toggled.connect(self.on_item_toggled)
        right_view.toggled.connect(self.on_item_toggled)

        artist_view.inspected.connect(self.on_item_inspected)
        left_view.inspected.connect(self.on_item_inspected)
        right_view.inspected.connect(self.on_item_inspected)

        reset.clicked.connect(self.on_reset_clicked)
        validate.clicked.connect(self.on_validate_clicked)
        play.clicked.connect(self.on_play_clicked)
        stop.clicked.connect(self.on_stop_clicked)
        comment_box.textChanged.connect(self.on_comment_entered)
        comment_box.returnPressed.connect(self.on_play_clicked)
        right_view.customContextMenuRequested.connect(
            self.on_plugin_action_menu_requested)

        for box in (show_errors,
                    show_records,
                    show_debug,
                    show_info,
                    show_warning,
                    show_error,
                    show_critical):
            box.setChecked(True)

        self.data["tabs"][settings.InitialTab].setChecked(True)

    # -------------------------------------------------------------------------
    #
    # Event handlers
    #
    # -------------------------------------------------------------------------
    def set_presets(self, key):
        plugin_settings = self.controller.possible_presets.get(key)
        plugin_model = self.data["models"]["plugins"]

        for plugin in plugin_model.items:
            if not plugin.optional:
                continue

            value = plugin_settings.get(
                plugin.__name__,
                # if plugin is not in presets then set default value
                self.controller.optional_default.get(plugin.__name__)
            )
            if value is None:
                continue

            index = plugin_model.items.index(plugin)
            index = plugin_model.createIndex(index, 0)

            plugin_model.setData(index, value, model.IsChecked)

        self.data["proxies"]["plugins"].layoutChanged.emit()

    def toggle_perspective_widget(self, index=None):
        show = False
        self.last_persp_index = None
        if index:
            show = True
            self.last_persp_index = index
            self.perspective_widget.set_context(index)

        self.data['body'].setVisible(not show)
        self.data['header'].setVisible(not show)

        self.perspective_widget.setVisible(show)

    def on_item_expanded(self, index, state):
        if not index.data(model.IsExpandable):
            return

        if state is None:
            state = not index.data(model.Expanded)

        # Collapse others
        for i in index.model():
            index.model().setData(i, False, model.Expanded)

        index.model().setData(index, state, model.Expanded)

    def on_item_inspected(self, index):
        details = self.data["modals"]["details"]
        details.move(QtGui.QCursor.pos())

        if index.data(model.Type) == "record":

            # Compose available data
            data = list()
            for key, value in index.data(model.Data).items():
                if key.startswith("_"):
                    continue

                data.append("%s %s" % ((key + ":").ljust(12), value))

            text = "\n".join(data)

            details.show({
                "icon": awesome["circle"],
                "heading": index.data(QtCore.Qt.DisplayRole).split("\n")[0],
                "subheading": "LogRecord (%s)" % index.data(model.LogLevel),
                "text": text,
                "timestamp": "",
            })

        elif index.data(model.Type) == "error":

            # Compose available data
            data = list()
            for key, value in index.data(model.Data).items():
                if key.startswith("_"):
                    continue

                data.append("%s %s" % ((key + ":").ljust(12), value))

            text = "\n".join(data)

            details.show({
                "icon": awesome["exclamation-triangle"],
                "heading": index.data(QtCore.Qt.DisplayRole).split("\n")[0],
                "subheading": "Exception",
                "text": text,
                "timestamp": "",
            })

        elif index.data(model.Type) == "plugin":
            details.show({
                "icon": (
                    index.data(QtCore.Qt.DecorationRole) or awesome["filter"]
                ),
                "heading": index.data(QtCore.Qt.DisplayRole),
                "subheading": ", ".join(index.data(model.Families)),
                "text": index.data(model.Docstring) or "",
                "timestamp": str(index.data(model.Duration) or 0) + " ms",
            })

        elif index.data(model.Type) == "instance":
            details.show({
                "icon": (
                    index.data(QtCore.Qt.DecorationRole) or awesome["file"]
                ),
                "heading": index.data(QtCore.Qt.DisplayRole),
                "subheading": ", ".join(index.data(model.Families)),
                "text": "",
                "timestamp": str(index.data(model.Duration) or 0) + " ms",
            })

    def on_item_toggled(self, index, state=None):
        """An item is requesting to be toggled"""
        if not index.data(model.IsIdle):
            return self.info("Cannot toggle")

        if not index.data(model.IsOptional):
            return self.info("This item is mandatory")

        if state is None:
            state = not index.data(model.IsChecked)

        index.model().setData(index, state, model.IsChecked)

        # Withdraw option to publish if no instances are toggled
        play = self.findChild(QtWidgets.QWidget, "Play")
        validate = self.findChild(QtWidgets.QWidget, "Validate")
        any_instances = any(index.data(model.IsChecked)
                            for index in self.data["models"]["instances"])
        play.setEnabled(any_instances)
        validate.setEnabled(any_instances)

        # Emit signals
        if index.data(model.Type) == "instance":
            util.defer(100, lambda: self.controller.emit_(
                signal="instanceToggled",
                kwargs={
                    "new_value": state,
                    "old_value": not state,
                    "instance": index.data(model.Object)
                }
            ))
            self.update_compatibility()

        if index.data(model.Type) == "plugin":
            util.defer(100, lambda: self.controller.emit_(
                signal="pluginToggled",
                kwargs={
                    "new_value": state,
                    "old_value": not state,
                    "plugin": index.data(model.Object)
                }
            ))

    def on_tab_changed(self, target):
        for page in self.data["pages"].values():
            page.hide()

        page = self.data["pages"][target]

        comment_box = self.data["comment_intent"]["comment"]
        intent_box = self.data["comment_intent"]["intent"]

        if target == "terminal":
            comment_box.hide()
            intent_box.hide()
        else:
            comment_box.setVisible(comment_box.isEnabled())
            intent_box.setVisible(
                intent_box.model().has_items and intent_box.isEnabled()
            )

        page.show()

        self.data["tabs"]["current"] = target

    def on_validate_clicked(self):
        comment_box = self.data["comment_intent"]["comment"]
        comment_box.setEnabled(False)
        comment_box.hide()

        intent_box = self.data["comment_intent"]["intent"]
        intent_box.setEnabled(False)
        intent_box.hide()

        self.validate()

    def on_play_clicked(self):
        comment_box = self.data["comment_intent"]["comment"]
        comment_box.setEnabled(False)
        comment_box.hide()

        intent_box = self.data["comment_intent"]["intent"]
        intent_box.setEnabled(False)
        intent_box.hide()

        self.publish()

    def on_reset_clicked(self):
        self.reset()

    def on_stop_clicked(self):
        self.info("Stopping..")
        self.controller.is_running = False

        buttons = self.data["buttons"]
        buttons["reset"].show()
        buttons["play"].hide()
        buttons["stop"].hide()

        self.on_finished()

    def on_comment_entered(self):
        """The user has typed a comment"""
        text_edit = self.data["comment_intent"]["comment"]
        comment = text_edit.text()

        # Store within context
        context = self.controller.context
        context.data["comment"] = comment

    def on_intent_changed(self):
        intent_box = self.data["comment_intent"]["intent"]
        idx = intent_box.model().index(intent_box.currentIndex(), 0)
        intent = intent_box.model().data(idx, model.IntentItemValue)

        context = self.controller.context
        context.data["intent"] = intent

    def on_about_to_process(self, plugin, instance):
        """Reflect currently running pair in GUI"""

        if instance is not None:
            instance_model = self.data["models"]["instances"]
            index = instance_model.items.index(instance)
            index = instance_model.createIndex(index, 0)
            instance_model.setData(index, True, model.IsProcessing)
            # emit layoutChanged to update GUI
            instance_proxies = self.data["proxies"]["instances"]
            instance_proxies.layoutChanged.emit()

        plugin_model = self.data["models"]["plugins"]
        index = plugin_model.items.index(plugin)
        index = plugin_model.createIndex(index, 0)

        plugin_model.setData(index, True, model.IsProcessing)

        # emit layoutChanged to update GUI
        plugin_proxies = self.data["proxies"]["plugins"]
        plugin_proxies.layoutChanged.emit()

        self.info("{} {}".format(
            self.tr("Processing"), index.data(QtCore.Qt.DisplayRole)
        ))

    def on_plugin_action_menu_requested(self, pos):
        """The user right-clicked on a plug-in
         __________
        |          |
        | Action 1 |
        | Action 2 |
        | Action 3 |
        |          |
        |__________|

        """

        index = self.data["views"]["right"].indexAt(pos)
        actions = index.data(model.Actions)

        if not actions:
            return

        menu = QtWidgets.QMenu(self)
        plugins_index = self.data["proxies"]["plugins"].mapToSource(index)
        plugin = self.data["models"]["plugins"].items[plugins_index.row()]
        print("plugin is: %s" % plugin)

        for action in actions:
            qaction = QtWidgets.QAction(action.label or action.__name__, self)
            qaction.triggered.connect(partial(self.act, plugin, action))
            menu.addAction(qaction)

        menu.popup(self.data["views"]["right"].viewport().mapToGlobal(pos))

    def on_was_discovered(self):
        models = self.data["models"]
        for key, value in self.controller.plugins.items():
            for plugin in value:
                models["plugins"].append(plugin)

    def update_compatibility(self):
        models = self.data["models"]
        proxies = self.data["proxies"]

        instances = models["instances"].items
        models["plugins"].update_compatibility(
            self.controller.context, instances
        )
        proxies["plugins"].rebuild()

        right_view = self.data['views']['right']
        right_view_model = right_view.model()
        for child in right_view_model.root.children():
            child_idx = right_view_model.createIndex(child.row(), 0, child)
            right_view.expand(child_idx)
            any_failed = False
            all_succeeded = True
            for plugin_item in child.children():
                if plugin_item.data(model.IsOptional):
                    if not plugin_item.data(model.IsChecked):
                        continue
                if plugin_item.data(model.HasFailed):
                    any_failed = True
                    break
                if not plugin_item.data(model.HasSucceeded):
                    all_succeeded = False
                    break

            if all_succeeded and not any_failed:
                right_view.collapse(child_idx)

    def on_was_reset(self):
        models = self.data["models"]

        self.info(self.tr("Finishing up reset.."))

<<<<<<< HEAD
        items = [models["instances"].context_item]
        items.extend([instance for instance in self.controller.context])

        models["instances"].reset()
        for item in items:
            # Set processed, succeeded and idle back to default stage after
            # collecting
            item._is_idle = True
            item._has_succeeded = False
            item._has_processed = False
            models["instances"].append(item)
=======
        models["instances"].update_instances()
>>>>>>> 4cbfcc1d

        failed = False
        for index in self.data["models"]["plugins"]:
            if index.data(model.HasFailed):
                failed = True
                break

        buttons = self.data["buttons"]
        buttons["play"].setVisible(not failed)
        buttons["validate"].setVisible(not failed)
        buttons["reset"].show()
        buttons["stop"].hide()

        aditional_btns = self.data["aditional_btns"]
        aditional_btns["presets_button"].clearMenu()
        if self.controller.possible_presets:
            aditional_btns["presets_button"].setEnabled(True)
            for key in self.controller.possible_presets:
                aditional_btns["presets_button"].addItem(
                    key, partial(self.set_presets, key)
                )

        models["instances"].restore_checkstate()
        models["plugins"].restore_checkstate()

        # Append placeholder comment from Context
        # This allows users to inject a comment from elsewhere,
        # or to perhaps provide a placeholder comment/template
        # for artists to fill in.
        comment = self.controller.context.data.get("comment")

        comment_box = self.data["comment_intent"]["comment"]
        comment_box.setText(comment or None)
        comment_box.setEnabled(comment is not None)

        intent_box = self.data["comment_intent"]["intent"]
        intent_box.setEnabled(True)

        # Refresh tab
        self.on_tab_changed(self.data["tabs"]["current"])

    def on_was_validated(self):
        plugin_model = self.data["models"]["plugins"]
        instance_model = self.data["models"]["instances"]

        failed = False
        for index in plugin_model:
            index.model().setData(index, False, model.IsIdle)
            if failed:
                continue
            if index.data(model.HasFailed):
                failed = True

        for index in instance_model:
            if (
                not index.data(model.HasFailed) and
                not index.data(model.HasSucceeded)
            ):
                index.model().setData(index, True, model.HasSucceeded)

            index.model().setData(index, False, model.IsIdle)

        buttons = self.data["buttons"]
        buttons["play"].setVisible(not failed)
        buttons["validate"].hide()
        buttons["reset"].show()
        buttons["stop"].hide()

    def on_was_published(self):
        plugin_model = self.data["models"]["plugins"]
        instance_model = self.data["models"]["instances"]

        for index in plugin_model:
            index.model().setData(index, False, model.IsIdle)

        for index in instance_model:
            index.model().setData(index, False, model.IsIdle)

        buttons = self.data["buttons"]
        buttons["play"].hide()
        buttons["validate"].hide()
        buttons["reset"].show()
        buttons["stop"].hide()

        comment_box = self.findChild(QtWidgets.QWidget, "CommentBox")
        comment_box.hide()

        if self.controller.current_error is None:
            self.data["footer"].setStyleSheet("background-color: #458056")

    def on_was_processed(self, result):
        models = self.data["models"]

        for instance in self.controller.context:
            if instance.id not in models["instances"].ids:
                models["instances"].append(instance)

            family = instance.data["family"]
            if family:
                plugins_filter = self.data["models"]["filter"]
                plugins_filter.add_inclusion(role="families", value=family)

            families = instance.data.get("families")
            if families:
                for f in families:
                    plugins_filter = self.data["models"]["filter"]
                    plugins_filter.add_inclusion(role="families", value=f)

        error = result.get('error')
        if error:
            records = result.get('records') or []
            fname, line_no, func, exc = error.traceback

            records.append({
                'label': str(error),
                'type': 'error',
                'filename': str(fname),
                'lineno': str(line_no),
                'func': str(func),
                'traceback': error.formatted_traceback,
            })

            result['records'] = records

            # Toggle from artist to overview tab on error
            if self.data["tabs"]["artist"].isChecked():
                self.data["tabs"]["overview"].toggle()

        models["plugins"].update_with_result(result)
        models["instances"].update_with_result(result)
        models["terminal"].update_with_result(result)

        self.data['proxies']['terminal'].rebuild()

        if self.last_persp_index:
            self.perspective_widget.set_context(self.last_persp_index)

    def on_was_acted(self, result):
        buttons = self.data["buttons"]
        buttons["reset"].show()
        buttons["stop"].hide()

        # Update action with result
        model_ = self.data["models"]["plugins"]

        index = model_.items.index(result["plugin"])
        index = model_.createIndex(index, 0)

        model_.setData(index, not result["success"], model.ActionFailed)
        model_.setData(index, False, model.IsProcessing)

        models = self.data["models"]

        error = result.get('error')
        if error:
            records = result.get('records') or []
            fname, line_no, func, exc = error.traceback

            records.append({
                'label': str(error),
                'type': 'error',
                'filename': str(fname),
                'lineno': str(line_no),
                'func': str(func),
                'traceback': error.formatted_traceback
            })

            result['records'] = records

        models["plugins"].update_with_result(result)
        models["instances"].update_with_result(result)
        models["terminal"].update_with_result(result)

        self.on_finished()

    def on_finished(self):
        """Finished signal handler"""
        self.controller.is_running = False

        error = self.controller.current_error
        if error is not None:
            self.info(self.tr("Stopped due to error(s), see Terminal."))
            self.data["footer"].setStyleSheet("background-color: #AA5050")
        else:
            self.info(self.tr("Finished successfully!"))

        self.update_compatibility()
    # -------------------------------------------------------------------------
    #
    # Functions
    #
    # -------------------------------------------------------------------------

    def reset(self):
        """Prepare GUI for reset"""
        self.info(self.tr("About to reset.."))

        self.data["aditional_btns"]["presets_button"].setEnabled(False)
        self.data["footer"].setStyleSheet("")

        models = self.data["models"]

        models["instances"].store_checkstate()
        models["plugins"].store_checkstate()

        # Reset current ids to secure no previous instances get mixed in.
        models["instances"].ids = []

        for m in models.values():
            m.reset()

        for b in self.data["buttons"].values():
            b.hide()

        comment_box = self.data["comment_intent"]["comment"]
        comment_box.hide()

        intent_box = self.data["comment_intent"]["intent"]
        intent_model = intent_box.model()
        if intent_model.has_items:
            intent_box.setCurrentIndex(0)
        intent_box.hide()

        # Prepare Context object in controller (create new one)
        self.controller.prepare_for_reset()
        # Append context object to instances model
        self.data["models"]["instances"].append(self.controller.context)
        # Launch controller reset
        util.defer(500, self.controller.reset)

    def validate(self):
        self.info(self.tr("Preparing validate.."))
        for button in self.data["buttons"].values():
            button.hide()

        self.data["buttons"]["stop"].show()
        util.defer(5, self.controller.validate)

    def publish(self):
        self.info(self.tr("Preparing publish.."))

        for button in self.data["buttons"].values():
            button.hide()

        self.data["buttons"]["stop"].show()
        util.defer(5, self.controller.publish)

    def act(self, plugin, action):
        self.info("%s %s.." % (self.tr("Preparing"), action))

        for button in self.data["buttons"].values():
            button.hide()

        self.data["buttons"]["stop"].show()
        self.controller.is_running = True

        # Cause view to update, but it won't visually
        # happen until Qt is given time to idle..
        model_ = self.data["models"]["plugins"]

        index = model_.items.index(plugin)
        index = model_.createIndex(index, 0)

        for key, value in {
            model.ActionIdle: False,
            model.ActionFailed: False,
            model.IsProcessing: True
        }.items():
            model_.setData(index, value, key)

        # Give Qt time to draw
        util.defer(100, lambda: self.controller.act(plugin, action))

        self.info(self.tr("Action prepared."))

    def closeEvent(self, event):
        """Perform post-flight checks before closing

        Make sure processing of any kind is wrapped up before closing

        """

        # Make it snappy, but take care to clean it all up.
        # TODO(marcus): Enable GUI to return on problem, such
        # as asking whether or not the user really wants to quit
        # given there are things currently running.
        self.hide()

        if self.data["state"]["is_closing"]:

            # Explicitly clear potentially referenced data
            self.info(self.tr("Cleaning up models.."))
            for view in self.data["views"].values():
                view.model().deleteLater()
                view.setModel(None)

            self.info(self.tr("Cleaning up terminal.."))
            for item in self.data["models"]["terminal"].items:
                del(item)

            self.info(self.tr("Cleaning up controller.."))
            self.controller.cleanup()

            self.info(self.tr("All clean!"))
            self.info(self.tr("Good bye"))
            return super(Window, self).closeEvent(event)

        self.info(self.tr("Closing.."))

        def on_problem():
            self.heads_up("Warning", "Had trouble closing down. "
                          "Please tell someone and try again.")
            self.show()

        if self.controller.is_running:
            self.info(self.tr("..as soon as processing is finished.."))
            self.controller.is_running = False
            self.finished.connect(self.close)
            util.defer(2000, on_problem)
            return event.ignore()

        self.data["state"]["is_closing"] = True

        util.defer(200, self.close)
        return event.ignore()

    def reject(self):
        """Handle ESC key"""

        if self.controller.is_running:
            self.info(self.tr("Stopping.."))
            self.controller.is_running = False

    # -------------------------------------------------------------------------
    #
    # Feedback
    #
    # -------------------------------------------------------------------------

    def info(self, message):
        """Print user-facing information

        Arguments:
            message (str): Text message for the user

        """

        info = self.findChild(QtWidgets.QLabel, "Info")
        info.setText(message)

        # Include message in terminal
        self.data["models"]["terminal"].append({
            "label": message,
            "type": "info"
        })

        animation = self.data["animation"]["display_info"]
        animation.stop()
        animation.start()

        # TODO(marcus): Should this be configurable? Do we want
        # the shell to fill up with these messages?
        util.u_print(message)

    def warning(self, message):
        """Block processing and print warning until user hits "Continue"

        Arguments:
            message (str): Message to display

        """

        # TODO(marcus): Implement this.
        self.info(message)

    def heads_up(self, title, message, command=None):
        """Provide a front-and-center message with optional command

        Arguments:
            title (str): Bold and short message
            message (str): Extended message
            command (optional, callable): Function is provided as a button

        """

        # TODO(marcus): Implement this.
        self.info(message)<|MERGE_RESOLUTION|>--- conflicted
+++ resolved
@@ -961,7 +961,6 @@
 
         self.info(self.tr("Finishing up reset.."))
 
-<<<<<<< HEAD
         items = [models["instances"].context_item]
         items.extend([instance for instance in self.controller.context])
 
@@ -973,9 +972,6 @@
             item._has_succeeded = False
             item._has_processed = False
             models["instances"].append(item)
-=======
-        models["instances"].update_instances()
->>>>>>> 4cbfcc1d
 
         failed = False
         for index in self.data["models"]["plugins"]:
