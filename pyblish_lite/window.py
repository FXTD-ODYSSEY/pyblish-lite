--- conflicted
+++ resolved
@@ -1133,12 +1133,7 @@
         intent_model = intent_box.model()
         intent_box.setVisible(intent_model.has_items)
         if intent_model.has_items:
-<<<<<<< HEAD
-            intent_box.setCurrentIndex(0)
-=======
             intent_box.setCurrentIndex(intent_model.default_index)
-        intent_box.hide()
->>>>>>> 20c912b0
 
         # Prepare Context object in controller (create new one)
         self.controller.prepare_for_reset()
